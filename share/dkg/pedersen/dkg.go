<<<<<<< HEAD
// Package dkg implements a general distributed key generation (DKG) framework. This
// package serves two functionalities: (1) to run a fresh new DKG from scratch
// and (2) to reshare old shares to a potentially distinct new set of nodes (the
// "resharing" protocol). The
// former protocol is described in "A threshold cryptosystem without a trusted
// party" by Torben Pryds Pedersen. https://dl.acm.org/citation.cfm?id=1754929.
// The latter protocol is implemented in "Verifiable Secret Redistribution for
// Threshold Signing Schemes", by T. Wong et
=======
// Package dkg implements a general distributed key generation (DKG) framework.
// This package serves two functionalities: (1) to run a fresh new DKG from
// scratch and (2) to reshare old shares to a potentially distinct new set of
// nodes (the "resharing" protocol). The former protocol is described in "A
// threshold cryptosystem without a trusted party" by Torben Pryds Pedersen.
// https://dl.acm.org/citation.cfm?id=1754929. The latter protocol is
// implemented in "Verifiable Secret Redistribution for Threshold Signing
// Schemes", by T. Wong et
>>>>>>> f5ea196b
// al.(https://www.cs.cmu.edu/~wing/publications/Wong-Wing02b.pdf)
package dkg

import (
	"errors"
	"fmt"

	"go.dedis.ch/kyber/v3"

<<<<<<< HEAD
	"github.com/dedis/kyber/share"
	vss "github.com/dedis/kyber/share/vss/pedersen"
	"github.com/dedis/kyber/sign/schnorr"
=======
	"go.dedis.ch/kyber/v3/share"
	vss "go.dedis.ch/kyber/v3/share/vss/pedersen"
	"go.dedis.ch/kyber/v3/sign/schnorr"
>>>>>>> f5ea196b
)

// Suite wraps the functionalities needed by the dkg package
type Suite vss.Suite

// Config holds all required information to run a fresh DKG protocol or a
// resharing protocol. In the case of a new fresh DKG protocol, one must fill
// the following fields: Suite, Longterm, NewNodes, Threshold (opt). In the case
// of a resharing protocol, one must fill the following: Suite, Longterm,
// OldNodes, NewNodes. If the node using this config is creating new shares
// (i.e. it belongs to the current group), the Share field must be filled in
// with the current share of the node. If the node using this config is a new
// addition and thus has no current share, the PublicCoeffs field be must be
// filled in.
type Config struct {
	Suite Suite

	// Longterm is the longterm secret key.
	Longterm kyber.Scalar

	// Current group of share holders. It will be nil for new DKG. These nodes
	// will have invalid shares after the protocol has been run. To be able to issue
	// new shares to a new group, the group member's public key must be inside this
	// list and in the Share field. Keys can be disjoint or not with respect to the
	// NewNodes list.
	OldNodes []kyber.Point

	// PublicCoeffs are the coefficients of the distributed polynomial needed
	// during the resharing protocol. The first coefficient is the key. It is
<<<<<<< HEAD
	// required for new share holders.  It should be nil for new DKG.
	PublicCoeffs []kyber.Point

	// Expected new group of share holders. These public-key designated nodes
	// will be in possession of new shares after the protocol has been ran. To be a
	// receiver a of new share, one's public key must be inside this list. Keys
=======
	// required for new share holders.  It should be nil for a new DKG.
	PublicCoeffs []kyber.Point

	// Expected new group of share holders. These public-key designated nodes
	// will be in possession of new shares after the protocol has been run. To be a
	// receiver of a new share, one's public key must be inside this list. Keys
>>>>>>> f5ea196b
	// can be disjoint or not with respect to the OldNodes list.
	NewNodes []kyber.Point

	// Share to refresh. It must be nil for a new node wishing to
	// join or create a group. To be able to issue new fresh shares to a new group,
	// one's share must be specified here, along with the public key inside the
	// OldNodes field.
	Share *DistKeyShare

<<<<<<< HEAD
	// New threshold to use in order to reconstruct the secret with the produced
	// shares. This threshold is with respect to the number of nodes in the
	// NewNodes list. If unspecified, default is set to
	// `vss.MinimumT(len(NewNodes))`. This threshold indicates the degree of the
	// polynomials used to create the shares, and the minimum number of
	// verification required for each deal.
	NewThreshold int

	// OldThreshold holds the threshold value that was used in the previous
	// configuration. This field MUST be specified when doing resharing, but is
	// not needed when doing a fresh DKG. This value is required to gather a
	// correct number of valid deals before creating the distributed key share.
	// NOTE: this field is always required (instead of taking the default when
	// absent) when doing a resharing to avoid a downgrade attack, where a resharing
	// the number of deals required is less than what it is supposed to be.
	OldThreshold int
=======
	// New threshold to use if set. Default will be returned by `vss.MinimumT()`
	Threshold int
}

// NewDKGConfig returns a Config that is made for a fresh new DKG run.
func NewDKGConfig(suite Suite, longterm kyber.Scalar, participants []kyber.Point) *Config {
	return &Config{
		Suite:     suite,
		Longterm:  longterm,
		NewNodes:  participants,
		OldNodes:  participants,
		Threshold: vss.MinimumT(len(participants)),
	}
}

// NewReshareConfig returns a new config to use with DistKeyGenerator to run the
// re-sharing protocols between the old nodes and the new nodes, i.e. the future
// share holders. Share must be non-nil for previously enrolled nodes to
// actively issue new shares. The public coefficients, pcoeffs, are needed in
// order for participants in newNodes to be able to verify the validity of newly
// received shares.
func NewReshareConfig(suite Suite, longterm kyber.Scalar, oldNodes, newNodes []kyber.Point,
	share *DistKeyShare, pcoeffs []kyber.Point) *Config {
	return &Config{
		Suite:        suite,
		Longterm:     longterm,
		OldNodes:     oldNodes,
		NewNodes:     newNodes,
		Share:        share,
		PublicCoeffs: pcoeffs,
		Threshold:    vss.MinimumT(len(newNodes)),
	}
>>>>>>> f5ea196b
}

// DistKeyGenerator is the struct that runs the DKG protocol.
type DistKeyGenerator struct {
	// config driving the behavior of DistKeyGenerator
	c     *Config
	suite Suite

	long   kyber.Scalar
	pub    kyber.Point
	dpub   *share.PubPoly
	dealer *vss.Dealer
	// verifiers indexed by dealer index
	verifiers map[uint32]*vss.Verifier
	// performs the part of the response verification for old nodes
	oldAggregators map[uint32]*vss.Aggregator
<<<<<<< HEAD
=======

>>>>>>> f5ea196b
	// index in the old list of nodes
	oidx int
	// index in the new list of nodes
	nidx int
	// old threshold used in the previous DKG
	oldT int
	// new threshold to use in this round
	newT int
	// indicates whether we are in the re-sharing protocol or basic DKG
	isResharing bool
	// indicates whether we are able to issue shares or not
	canIssue bool
	// Indicates whether we are able to receive a new share or not
	canReceive bool
	// indicates whether the node holding the pub key is present in the new list
	newPresent bool
	// indicates whether the node is present in the old list
	oldPresent bool
<<<<<<< HEAD
	// already processed our own deal
	processed bool
	// did the timeout / period / already occured or not
	timeout bool
=======
>>>>>>> f5ea196b
}

// NewDistKeyHandler takes a Config and returns a DistKeyGenerator that is able
// to drive the DKG or resharing protocol.
func NewDistKeyHandler(c *Config) (*DistKeyGenerator, error) {
	if c.NewNodes == nil && c.OldNodes == nil {
		return nil, errors.New("dkg: can't run with empty node list")
	}

	var isResharing bool
	if c.Share != nil || c.PublicCoeffs != nil {
		isResharing = true
	}
<<<<<<< HEAD
	if isResharing {
		if c.OldNodes == nil {
			return nil, errors.New("dkg: resharing config needs old nodes list")
		}
		if c.OldThreshold == 0 {
			return nil, errors.New("dkg: resharing case needs old threshold field")
		}
	}
	// canReceive is true by default since in the default DKG mode everyone
	// participates
	var canReceive = true
	pub := c.Suite.Point().Mul(c.Longterm, nil)
	oidx, oldPresent := findPub(c.OldNodes, pub)
	nidx, newPresent := findPub(c.NewNodes, pub)
	if !oldPresent && !newPresent {
		return nil, errors.New("dkg: public key not found in old list or new list")
	}

	var newThreshold int
	if c.NewThreshold != 0 {
		newThreshold = c.NewThreshold
	} else {
		newThreshold = vss.MinimumT(len(c.NewNodes))
	}

=======
	// canReceive is true by default since in the default DKG mode everyone
	// participates
	var canReceive = true
	pub := c.Suite.Point().Mul(c.Longterm, nil)
	oidx, oldPresent := findPub(c.OldNodes, pub)
	nidx, newPresent := findPub(c.NewNodes, pub)
	if !oldPresent && !newPresent {
		return nil, errors.New("dkg: public key not found in old list or new list")
	}

	var newThreshold int
	if c.Threshold != 0 {
		newThreshold = c.Threshold
	} else {
		newThreshold = vss.MinimumT(len(c.NewNodes))
	}

>>>>>>> f5ea196b
	var dealer *vss.Dealer
	var err error
	var canIssue bool
	if c.Share != nil {
		// resharing case
		secretCoeff := c.Share.Share.V
		dealer, err = vss.NewDealer(c.Suite, c.Longterm, secretCoeff, c.NewNodes, newThreshold)
		canIssue = true
	} else if !isResharing && newPresent {
		// fresh DKG case
		secretCoeff := c.Suite.Scalar().Pick(c.Suite.RandomStream())
		dealer, err = vss.NewDealer(c.Suite, c.Longterm, secretCoeff, c.NewNodes, newThreshold)
		canIssue = true
<<<<<<< HEAD
		// so the logic stays the same for the rest of the dkg code
=======
>>>>>>> f5ea196b
		c.OldNodes = c.NewNodes
		oidx, oldPresent = findPub(c.OldNodes, pub)
	}

<<<<<<< HEAD
	if err != nil {
		return nil, err
	}

	var dpub *share.PubPoly
	var oldThreshold int
	if !newPresent {
		// if we are not in the new list of nodes, then we definitely can't
		// receive anything
		canReceive = false
	} else if isResharing && newPresent {
		if c.PublicCoeffs == nil && c.Share == nil {
			return nil, errors.New("dkg: can't receive new shares without the public polynomial")
		} else if c.PublicCoeffs != nil {
			dpub = share.NewPubPoly(c.Suite, c.Suite.Point().Base(), c.PublicCoeffs)
		} else if c.Share != nil {
			// take the commits of the share, no need to duplicate information
			c.PublicCoeffs = c.Share.Commits
			dpub = share.NewPubPoly(c.Suite, c.Suite.Point().Base(), c.PublicCoeffs)
		}
		// oldThreshold is only useful in the context of a new share holder, to
		// make sure there are enough correct deals from the old nodes.
		canReceive = true
		oldThreshold = len(c.PublicCoeffs)
	}
	dkg := &DistKeyGenerator{
		dealer:         dealer,
=======
	var dpub *share.PubPoly
	var oldThreshold int
	if !newPresent {
		// if we are not in the new list of nodes, then we definitely can't
		// receive anything
		canReceive = false
	} else if isResharing && newPresent {
		if c.PublicCoeffs == nil && c.Share == nil {
			return nil, errors.New("dkg: can't receive new shares without the public polynomial")
		} else if c.PublicCoeffs != nil {
			dpub = share.NewPubPoly(c.Suite, c.Suite.Point().Base(), c.PublicCoeffs)
		} else if c.Share != nil {
			// take the commits of the share, no need to duplicate information
			c.PublicCoeffs = c.Share.Commits
			dpub = share.NewPubPoly(c.Suite, c.Suite.Point().Base(), c.PublicCoeffs)
		}
		// oldThreshold is only useful in the context of a new share holder, to
		// make sure there are enough correct deals from the old nodes.
		canReceive = true
		oldThreshold = len(c.PublicCoeffs)
	}

	return &DistKeyGenerator{
		dealer:         dealer,
		verifiers:      make(map[uint32]*vss.Verifier),
>>>>>>> f5ea196b
		oldAggregators: make(map[uint32]*vss.Aggregator),
		suite:          c.Suite,
		long:           c.Longterm,
		pub:            pub,
		canReceive:     canReceive,
		canIssue:       canIssue,
		isResharing:    isResharing,
		dpub:           dpub,
		oidx:           oidx,
		nidx:           nidx,
		c:              c,
		oldT:           oldThreshold,
		newT:           newThreshold,
		newPresent:     newPresent,
		oldPresent:     oldPresent,
<<<<<<< HEAD
	}
	if newPresent {
		err = dkg.initVerifiers(c)
	}
	return dkg, err
=======
	}, err
>>>>>>> f5ea196b
}

// NewDistKeyGenerator returns a dist key generator ready to create a fresh
// distributed key with the regular DKG protocol.
func NewDistKeyGenerator(suite Suite, longterm kyber.Scalar, participants []kyber.Point, t int) (*DistKeyGenerator, error) {
	c := &Config{
<<<<<<< HEAD
		Suite:        suite,
		Longterm:     longterm,
		NewNodes:     participants,
		NewThreshold: t,
=======
		Suite:     suite,
		Longterm:  longterm,
		NewNodes:  participants,
		Threshold: t,
>>>>>>> f5ea196b
	}
	return NewDistKeyHandler(c)
}

// Deals returns all the deals that must be broadcasted to all participants in
// the new list. The deal corresponding to this DKG is already added to this DKG
// and is ommitted from the returned map. To know which participant a deal
// belongs to, loop over the keys as indices in the list of new participants:
//
//   for i,dd := range distDeals {
//      sendTo(participants[i],dd)
//   }
//
// If this method cannot process its own Deal, that indicates a
// severe problem with the configuration or implementation and
// results in a panic.
func (d *DistKeyGenerator) Deals() (map[int]*Deal, error) {
	if !d.canIssue {
		return nil, nil
	}
	deals, err := d.dealer.EncryptedDeals()
	if err != nil {
		return nil, err
	}
	dd := make(map[int]*Deal)
	for i := range d.c.NewNodes {
		distd := &Deal{
			Index: uint32(d.oidx),
			Deal:  deals[i],
		}
		// sign the deal
		buff, err := distd.MarshalBinary()
		if err != nil {
			return nil, err
		}
		distd.Signature, err = schnorr.Sign(d.suite, d.long, buff)
<<<<<<< HEAD
		//fmt.Println("dkg", d.oidx, d.nidx, " msg = ", hex.EncodeToString(buff)[0:16], "signature = ", hex.EncodeToString(distd.Signature)[0:16], err)
=======
>>>>>>> f5ea196b
		if err != nil {
			return nil, err
		}

<<<<<<< HEAD
		if i == int(d.nidx) && d.newPresent {
			if d.processed {
=======
		if i == int(d.nidx) && d.canReceive {
			if _, ok := d.verifiers[uint32(d.nidx)]; ok {
				// already processed our own deal
>>>>>>> f5ea196b
				continue
			}
			d.processed = true
			if resp, err := d.ProcessDeal(distd); err != nil {
				panic("dkg: cannot process own deal: " + err.Error())
			} else if resp.Response.Status != vss.StatusApproval {
				panic("dkg: own deal gave a complaint")
			}
			continue
		}
		dd[i] = distd
	}
	return dd, nil
}

// ProcessDeal takes a Deal created by Deals() and stores and verifies it. It
// returns a Response to broadcast to every other participant, including the old
// participants. It returns an error in case the deal has already been stored,
// or if the deal is incorrect (see vss.Verifier.ProcessEncryptedDeal).
func (d *DistKeyGenerator) ProcessDeal(dd *Deal) (*Response, error) {
<<<<<<< HEAD
	if !d.newPresent {
		return nil, errors.New("dkg: unexpected deal for unlisted dealer in new list")
	}
=======
>>>>>>> f5ea196b
	var pub kyber.Point
	var ok bool
	if d.isResharing {
		pub, ok = getPub(d.c.OldNodes, dd.Index)
	} else {
		pub, ok = getPub(d.c.NewNodes, dd.Index)
	}
	// public key of the dealer
	if !ok {
		return nil, errors.New("dkg: dist deal out of bounds index")
	}

	// verify signature
	buff, err := dd.MarshalBinary()
<<<<<<< HEAD
=======
	if err != nil {
		return nil, err
	}
	if err := schnorr.Verify(d.suite, pub, buff, dd.Signature); err != nil {
		return nil, err
	}

	if _, ok := d.verifiers[dd.Index]; ok {
		return nil, errors.New("dkg: already received dist deal from same index")
	}

	// verifier receiving the dealer's deal
	ver, err := vss.NewVerifier(d.suite, d.long, pub, d.c.NewNodes)
>>>>>>> f5ea196b
	if err != nil {
		return nil, err
	}
	if err := schnorr.Verify(d.suite, pub, buff, dd.Signature); err != nil {
		//fmt.Println("dkg", d.nidx, d.oidx, " verify: msg ", hex.EncodeToString(buff)[0:16], "signature = ", hex.EncodeToString(dd.Signature)[0:16])
		return nil, err
	}

	ver, exists := d.verifiers[dd.Index]
	if !exists {
		panic("aieAieaie")
	}

	resp, err := ver.ProcessEncryptedDeal(dd.Deal)
	if err != nil {
		return nil, err
	}

	reject := func() (*Response, error) {
		idx, present := findPub(d.c.NewNodes, pub)
		if present {
<<<<<<< HEAD
			// the dealer is present in both list, so we set its own response
			// (as a verifier) to a complaint since he won't do it himself
			// XXX Nope we should only keep verifiers
			d.verifiers[uint32(dd.Index)].UnsafeSetResponseDKG(uint32(idx), vss.StatusComplaint)
		}
		// indicate to VSS that this dkg's new status is complaint for this
		// deal
		d.verifiers[uint32(dd.Index)].UnsafeSetResponseDKG(uint32(d.nidx), vss.StatusComplaint)
=======
			d.verifiers[uint32(idx)].UnsafeSetResponseDKG(uint32(idx), vss.StatusComplaint)
		}
		// indicate to VSS that the new status is complaint, since the check is
		// done outside of  VSS package control.
		d.verifiers[uint32(d.nidx)].UnsafeSetResponseDKG(uint32(d.nidx), vss.StatusComplaint)
>>>>>>> f5ea196b
		resp.Status = vss.StatusComplaint
		s, err := schnorr.Sign(d.suite, d.long, resp.Hash(d.suite))
		if err != nil {
			return nil, err
		}
		resp.Signature = s
		return &Response{
			Index:    dd.Index,
			Response: resp,
		}, nil
	}

	if d.isResharing && d.canReceive {
		// verify share integrity wrt to the dist. secret
		dealCommits := ver.Commits()
		// Check that the received committed share is equal to the one we
		// generate from the known public polynomial
		expectedPubShare := d.dpub.Eval(int(dd.Index))
		if !expectedPubShare.V.Equal(dealCommits[0]) {
			return reject()
		}
	}

	// if the dealer in the old list is also present in the new list, then set
	// his response to approval since he won't issue his own response for his
	// own deal
	newIdx, found := findPub(d.c.NewNodes, pub)
	if found {
		d.verifiers[dd.Index].UnsafeSetResponseDKG(uint32(newIdx), vss.StatusApproval)
	}

	return &Response{
		Index:    dd.Index,
		Response: resp,
	}, nil
}

// ProcessResponse takes a response from every other peer.  If the response
// designates the deal of another participant than this dkg, this dkg stores it
// and returns nil with a possible error regarding the validity of the response.
// If the response designates a deal this dkg has issued, then the dkg will process
// the response, and returns a justification.
func (d *DistKeyGenerator) ProcessResponse(resp *Response) (*Justification, error) {
	if d.isResharing && d.canIssue && !d.newPresent {
		return d.processResharingResponse(resp)
	}
<<<<<<< HEAD
	v, ok := d.verifiers[resp.Index]
	if !ok {
		return nil, fmt.Errorf("dkg: responses received for unknown dealer %d", resp.Index)
=======

	v, ok := d.verifiers[resp.Index]
	if !ok {
		return nil, errors.New("dkg: response received but no deal for it")
>>>>>>> f5ea196b
	}

	if err := v.ProcessResponse(resp.Response); err != nil {
		return nil, err
	}

	myIdx := uint32(d.oidx)
	if !d.canIssue || resp.Index != myIdx {
		// no justification if we dont issue deals or the deal's not from us
		return nil, nil
	}

	j, err := d.dealer.ProcessResponse(resp.Response)
	if err != nil {
		return nil, err
	}
	if j == nil {
		return nil, nil
	}
	if err := v.ProcessJustification(j); err != nil {
		return nil, err
	}

	return &Justification{
		Index:         uint32(d.oidx),
		Justification: j,
	}, nil
}

// special case when an node that is present in the old list but not in the
<<<<<<< HEAD
// new,i.e. leaving the group. This node does not have any verifiers since it
// can't receive shares. This function makes some check on the response and
// returns a justification if the response is invalid.
=======
// new,i.e. leaving the group, does not have any verifiers since it can't
// receive shares. This function makes some check on the response and returns a
// justification if the response is invalid.
>>>>>>> f5ea196b
func (d *DistKeyGenerator) processResharingResponse(resp *Response) (*Justification, error) {
	agg, present := d.oldAggregators[resp.Index]
	if !present {
		agg = vss.NewEmptyAggregator(d.suite, d.c.NewNodes)
		d.oldAggregators[resp.Index] = agg
	}

	err := agg.ProcessResponse(resp.Response)
	if int(resp.Index) != d.oidx {
		return nil, err
	}

	if resp.Response.Status == vss.StatusApproval {
		return nil, nil
	}

	// status is complaint and it is about our deal
	deal, err := d.dealer.PlaintextDeal(int(resp.Response.Index))
	if err != nil {
		return nil, errors.New("dkg: resharing response can't get deal. BUG - REPORT")
	}
	j := &Justification{
		Index: uint32(d.oidx),
		Justification: &vss.Justification{
			SessionID: d.dealer.SessionID(),
			Index:     resp.Response.Index, // good index because of signature check
			Deal:      deal,
		},
	}
	return j, nil
}

// ProcessJustification takes a justification and validates it. It returns an
// error in case the justification is wrong.
func (d *DistKeyGenerator) ProcessJustification(j *Justification) error {
	v, ok := d.verifiers[j.Index]
	if !ok {
		return errors.New("dkg: Justification received but no deal for it")
	}
	return v.ProcessJustification(j.Justification)
}

// SetTimeout triggers the timeout on all verifiers, and thus makes sure
// all verifiers have either responded, or have a StatusComplaint response.
func (d *DistKeyGenerator) SetTimeout() {
	d.timeout = true
	for _, v := range d.verifiers {
		v.SetTimeout()
	}
}

<<<<<<< HEAD
// Certified returns true if a THRESHOLD of deals are certified. To know the
// list of correct receiver, one can call d.QUAL()
// NOTE:
// This method should only be used after a certain timeout - mimicking the
// synchronous assumption of the Pedersen's protocol. One can call
// `FullyCertified()` to check if the DKG is finished and stops it pre-emptively
// if all deals are correct.  If called *before* the timeout, there may be
// inconsistencies in the shares produced. For example, node 1 could have
// aggregated shares from 1, 2, 3 and node 2 could have aggregated shares from
// 2, 3 and 4.
func (d *DistKeyGenerator) Certified() bool {
	if d.isResharing {
		// in resharing case, we have two threshold. Here we want the number of
		// deals to be at least what the old threshold was. (and for each deal,
		// we want the number of approval to be a least what the new threshold
		// is).
		return len(d.QUAL()) >= d.c.OldThreshold
	}
	// in dkg case, the threshold is symmetric -> # verifiers = # dealers
	return len(d.QUAL()) >= d.c.NewThreshold
}

// FullyCertified returns true if *all* deals are certified. This method should
// be called before the timeout occurs, as to pre-emptively stop the DKG
// protocol if it is already finished before the timeout.
func (d *DistKeyGenerator) FullyCertified() bool {
	var good []int
	if d.isResharing && d.canIssue && !d.newPresent {
		d.oldQualIter(func(i uint32, v *vss.Aggregator) bool {
			if len(v.MissingResponses()) > 0 {
				return false
			}
			good = append(good, int(i))
			return true
		})
	} else {
		d.qualIter(func(i uint32, v *vss.Verifier) bool {
			if len(v.MissingResponses()) > 0 {
				return false
			}
			good = append(good, int(i))
			return true
		})
	}
	return len(good) >= len(d.c.OldNodes)
	//return len(d.QUAL()) >= len(d.c.OldNodes)
}

// QualifiedShares returns the set of shares holder index that are considered
// valid. In particular, it computes the list of common share holders that
// replied with an approval (or with a complaint later on justified) for each
// deal received.  These node indexes are the new share holders with valid (or
// justified) shares from certified deals.  Detailled explanation:
// To compute this list, we consider the scenario where a share holder replied
// to one share but not the other, as invalid, as the library is not currently
// equipped to deal with that scenario.
// 1.  If there is a valid complaint non-justified for a deal, the deal is deemed
// invalid
// 2. if there are no response from a share holder, the share holder is
// removed from the list.
func (d *DistKeyGenerator) QualifiedShares() []int {
	// list of invalid share holders
	var invalidSh = make(map[int]bool)
	// list of invalid deals
	var invalidDeals = make(map[int]bool)
	// compute list of invalid deals
	for dealerIndex, verifier := range d.verifiers {
		responses := verifier.Responses()
		// iterate over all holder's indexes to detect 2 rules
		for holderIndex := range d.c.NewNodes {
			resp, ok := responses[uint32(holderIndex)]
			if ok && resp.Status == vss.StatusComplaint {
				// 1. rule
				invalidDeals[int(dealerIndex)] = true
				break
			}
		}
	}

	// compute list of invalid share holders for valid deals
	for dealerIndex, verifier := range d.verifiers {
		if _, present := invalidDeals[int(dealerIndex)]; present {
			continue
		}
		responses := verifier.Responses()
		for holderIndex := range d.c.NewNodes {
			_, ok := responses[uint32(holderIndex)]
			if !ok {
				// 2. rule - absent response
				invalidSh[holderIndex] = true
			}
		}
	}

	var validHolders []int
	for i := range d.c.NewNodes {
		if _, included := invalidSh[i]; included {
			continue
		}
		validHolders = append(validHolders, i)
	}
	return validHolders
}

// QUAL returns the index in the list of participants that forms the QUALIFIED
// set, i.e. the list of Certified deals.
// It does NOT take into account any malicious share holder which share may have
// been revealed, due to invalid complaint.
=======
// Certified returns true if all deals are certified. Normally, it *should* be
// only a threshold of deals but due to network synchronicity assumption, this
// is much easier.
func (d *DistKeyGenerator) Certified() bool {
	if d.isResharing {
		return len(d.QUAL()) >= len(d.c.OldNodes)
	}
	return len(d.QUAL()) >= len(d.c.NewNodes)
}

// ExpectedDeals returns the number of deals that this node will
// receive from the other participants.
func (d *DistKeyGenerator) ExpectedDeals() int {
	switch {
	case d.newPresent && d.oldPresent:
		return len(d.c.OldNodes) - 1
	case d.newPresent && !d.oldPresent:
		return len(d.c.OldNodes)
	default:
		return 0
	}
}

// QUAL returns the index in the list of participants that forms the QUALIFIED
// set as described in the "New-DKG" protocol by Rabin. Basically, it consists
// of all valid deals at the end of the protocols. It does NOT take into account
// any malicious share holder which share may have been revealed, due to invalid
// complaint.
// XXX Have a method of retrieving invalid shares ?
>>>>>>> f5ea196b
func (d *DistKeyGenerator) QUAL() []int {
	var good []int
	if d.isResharing && d.canIssue && !d.newPresent {
		d.oldQualIter(func(i uint32, v *vss.Aggregator) bool {
			good = append(good, int(i))
			return true
		})
		return good
	}
<<<<<<< HEAD

=======
>>>>>>> f5ea196b
	d.qualIter(func(i uint32, v *vss.Verifier) bool {
		good = append(good, int(i))
		return true
	})
	return good
}

func (d *DistKeyGenerator) isInQUAL(idx uint32) bool {
	var found bool
	d.qualIter(func(i uint32, v *vss.Verifier) bool {
		if i == idx {
			found = true
			return false
		}
		return true
	})
	return found
}

func (d *DistKeyGenerator) qualIter(fn func(idx uint32, v *vss.Verifier) bool) {
	for i, v := range d.verifiers {
		if v.DealCertified() {
			if !fn(i, v) {
				break
			}
		}
	}
}

func (d *DistKeyGenerator) oldQualIter(fn func(idx uint32, v *vss.Aggregator) bool) {
	for i, v := range d.oldAggregators {
		if v.DealCertified() {
			if !fn(i, v) {
				break
			}
		}
	}
}

// DistKeyShare generates the distributed key relative to this receiver.
// It throws an error if something is wrong such as not enough deals received.
// The shared secret can be computed when all deals have been sent and
// basically consists of a public point and a share. The public point is the sum
// of all aggregated individual public commits of each individual secrets.
// The share is evaluated from the global Private Polynomial, basically SUM of
// fj(i) for a receiver i.
func (d *DistKeyGenerator) DistKeyShare() (*DistKeyShare, error) {
	if !d.Certified() {
		return nil, errors.New("dkg: distributed key not certified")
	}
	if !d.canReceive {
		return nil, errors.New("dkg: should not expect to compute any dist. share")
	}
<<<<<<< HEAD

	if d.isResharing {
		return d.resharingKey()
	}

=======

	if d.isResharing {
		return d.resharingKey()
	}

>>>>>>> f5ea196b
	return d.dkgKey()
}

func (d *DistKeyGenerator) dkgKey() (*DistKeyShare, error) {
	sh := d.suite.Scalar().Zero()
	var pub *share.PubPoly
	var err error
	d.qualIter(func(i uint32, v *vss.Verifier) bool {
		// share of dist. secret = sum of all share received.
		deal := v.Deal()
		s := deal.SecShare.V
		sh = sh.Add(sh, s)
		// Dist. public key = sum of all revealed commitments
		poly := share.NewPubPoly(d.suite, d.suite.Point().Base(), deal.Commitments)
		if pub == nil {
			// first polynomial we see (instead of generating n empty commits)
			pub = poly
			return true
		}
		pub, err = pub.Add(poly)
		return err == nil
	})

	if err != nil {
		return nil, err
	}
	_, commits := pub.Info()

	return &DistKeyShare{
		Commits: commits,
		Share: &share.PriShare{
			I: int(d.nidx),
			V: sh,
		},
		PrivatePoly: d.dealer.PrivatePoly().Coefficients(),
	}, nil

}

func (d *DistKeyGenerator) resharingKey() (*DistKeyShare, error) {
	// only old nodes sends shares
	shares := make([]*share.PriShare, len(d.c.OldNodes))
	coeffs := make([][]kyber.Point, len(d.c.OldNodes))
	d.qualIter(func(i uint32, v *vss.Verifier) bool {
		deal := v.Deal()
		coeffs[int(i)] = deal.Commitments
		// share of dist. secret. Invertion of rows/column
		deal.SecShare.I = int(i)
		shares[int(i)] = deal.SecShare
		return true
	})

	// the private polynomial is generated from the old nodes, thus inheriting
	// the old threshold condition
<<<<<<< HEAD
	priPoly, err := share.RecoverPriPoly(d.suite, shares, d.oldT, len(d.c.OldNodes))
=======
	priPoly, err := share.RecoverPriPoly(d.suite, shares, d.oldT, len(d.c.NewNodes))
>>>>>>> f5ea196b
	if err != nil {
		return nil, err
	}
	privateShare := &share.PriShare{
		I: int(d.nidx),
		V: priPoly.Secret(),
	}

	// recover public polynomial by interpolating coefficient-wise all
	// polynomials
	// the new public polynomial must however have "newT" coefficients since it
	// will be held by the new nodes.
	finalCoeffs := make([]kyber.Point, d.newT)
	for i := 0; i < d.newT; i++ {
		tmpCoeffs := make([]*share.PubShare, len(coeffs))
		// take all i-th coefficients
		for j := range coeffs {
			if coeffs[j] == nil {
				continue
			}
			tmpCoeffs[j] = &share.PubShare{I: j, V: coeffs[j][i]}
		}

		// using the old threshold / length because there are at most
		// len(d.c.OldNodes) i-th coefficients since they are the one generating one
		// each, thus using the old threshold.
		coeff, err := share.RecoverCommit(d.suite, tmpCoeffs, d.oldT, len(d.c.OldNodes))
		if err != nil {
			return nil, err
		}
		finalCoeffs[i] = coeff
	}

	// Reconstruct the final public polynomial
	pubPoly := share.NewPubPoly(d.suite, nil, finalCoeffs)

	if !pubPoly.Check(privateShare) {
		return nil, errors.New("dkg: share do not correspond to public polynomial ><")
	}
	return &DistKeyShare{
		Commits:     finalCoeffs,
		Share:       privateShare,
		PrivatePoly: priPoly.Coefficients(),
	}, nil
}

<<<<<<< HEAD
// Verifiers returns the verifiers keeping state of each deals
func (d *DistKeyGenerator) Verifiers() map[uint32]*vss.Verifier {
	return d.verifiers
}

func (d *DistKeyGenerator) initVerifiers(c *Config) error {
	var alreadyTaken = make(map[string]bool)
	verifierList := c.NewNodes
	dealerList := c.OldNodes
	verifiers := make(map[uint32]*vss.Verifier)
	for i, pub := range dealerList {
		if _, exists := alreadyTaken[pub.String()]; exists {
			return errors.New("duplicate public key in NewNodes list")
		}
		alreadyTaken[pub.String()] = true
		ver, err := vss.NewVerifier(c.Suite, c.Longterm, pub, verifierList)
		if err != nil {
			return err
		}
		// set that the number of approval for this deal must be at the given
		// threshold regarding the new nodes. (see config.
		ver.SetThreshold(c.NewThreshold)
		verifiers[uint32(i)] = ver
	}
	d.verifiers = verifiers

	/*// we include some of the old nodes that are not in the new list because the*/
	//// old nodes are generating the deals, so all nodes need to have a verifier
	//// to process those deals (those coming from old nodes not in the new list)
	//for i, pub := range c.OldNodes {
	//if _, exists := alreadyTaken[pub.String()]; exists {
	//continue
	//}
	//ver, err := vss.NewVerifier(c.Suite, c.Longterm, pub, list)
	//if err != nil {
	//return err
	//}
	//// however, if we have a old group disjoint, we will overwrite this
	//// entry. That is the reason we go via public key
	//if _, ok := verifiers[pub]; ok {
	//panic(fmt.Sprintf("we should prevent that index %d", i))
	//}
	//verifiers[pub] = ver
	/*}*/

	return nil
=======
// Verifiers returns the current mapping of indexes to verifiers.
func (d *DistKeyGenerator) Verifiers() map[uint32]*vss.Verifier {
	return d.verifiers
>>>>>>> f5ea196b
}

//Renew adds the new distributed key share g (with secret 0) to the distributed key share d.
func (d *DistKeyShare) Renew(suite Suite, g *DistKeyShare) (*DistKeyShare, error) {
	// Check G(0) = 0*G.
	if !g.Public().Equal(suite.Point().Base().Mul(suite.Scalar().Zero(), nil)) {
		return nil, errors.New("wrong renewal function")
	}

	// Check whether they have the same index
	if d.Share.I != g.Share.I {
		return nil, errors.New("not the same party")
	}

	newShare := suite.Scalar().Add(d.Share.V, g.Share.V)
	newCommits := make([]kyber.Point, len(d.Commits))
	for i := range newCommits {
		newCommits[i] = suite.Point().Add(d.Commits[i], g.Commits[i])
	}
	return &DistKeyShare{
		Commits: newCommits,
		Share: &share.PriShare{
			I: d.Share.I,
			V: newShare,
		},
	}, nil
}

func getPub(list []kyber.Point, i uint32) (kyber.Point, bool) {
	if i >= uint32(len(list)) {
		return nil, false
	}
	return list[i], true
}

func findPub(list []kyber.Point, toFind kyber.Point) (int, bool) {
	for i, p := range list {
		if p.Equal(toFind) {
			return i, true
		}
	}
	return 0, false
}

func checksDealCertified(i uint32, v *vss.Verifier) bool {
	return v.DealCertified()
}<|MERGE_RESOLUTION|>--- conflicted
+++ resolved
@@ -1,13 +1,3 @@
-<<<<<<< HEAD
-// Package dkg implements a general distributed key generation (DKG) framework. This
-// package serves two functionalities: (1) to run a fresh new DKG from scratch
-// and (2) to reshare old shares to a potentially distinct new set of nodes (the
-// "resharing" protocol). The
-// former protocol is described in "A threshold cryptosystem without a trusted
-// party" by Torben Pryds Pedersen. https://dl.acm.org/citation.cfm?id=1754929.
-// The latter protocol is implemented in "Verifiable Secret Redistribution for
-// Threshold Signing Schemes", by T. Wong et
-=======
 // Package dkg implements a general distributed key generation (DKG) framework.
 // This package serves two functionalities: (1) to run a fresh new DKG from
 // scratch and (2) to reshare old shares to a potentially distinct new set of
@@ -16,7 +6,6 @@
 // https://dl.acm.org/citation.cfm?id=1754929. The latter protocol is
 // implemented in "Verifiable Secret Redistribution for Threshold Signing
 // Schemes", by T. Wong et
->>>>>>> f5ea196b
 // al.(https://www.cs.cmu.edu/~wing/publications/Wong-Wing02b.pdf)
 package dkg
 
@@ -26,15 +15,9 @@
 
 	"go.dedis.ch/kyber/v3"
 
-<<<<<<< HEAD
-	"github.com/dedis/kyber/share"
-	vss "github.com/dedis/kyber/share/vss/pedersen"
-	"github.com/dedis/kyber/sign/schnorr"
-=======
 	"go.dedis.ch/kyber/v3/share"
 	vss "go.dedis.ch/kyber/v3/share/vss/pedersen"
 	"go.dedis.ch/kyber/v3/sign/schnorr"
->>>>>>> f5ea196b
 )
 
 // Suite wraps the functionalities needed by the dkg package
@@ -64,21 +47,12 @@
 
 	// PublicCoeffs are the coefficients of the distributed polynomial needed
 	// during the resharing protocol. The first coefficient is the key. It is
-<<<<<<< HEAD
-	// required for new share holders.  It should be nil for new DKG.
-	PublicCoeffs []kyber.Point
-
-	// Expected new group of share holders. These public-key designated nodes
-	// will be in possession of new shares after the protocol has been ran. To be a
-	// receiver a of new share, one's public key must be inside this list. Keys
-=======
 	// required for new share holders.  It should be nil for a new DKG.
 	PublicCoeffs []kyber.Point
 
 	// Expected new group of share holders. These public-key designated nodes
 	// will be in possession of new shares after the protocol has been run. To be a
 	// receiver of a new share, one's public key must be inside this list. Keys
->>>>>>> f5ea196b
 	// can be disjoint or not with respect to the OldNodes list.
 	NewNodes []kyber.Point
 
@@ -88,7 +62,6 @@
 	// OldNodes field.
 	Share *DistKeyShare
 
-<<<<<<< HEAD
 	// New threshold to use in order to reconstruct the secret with the produced
 	// shares. This threshold is with respect to the number of nodes in the
 	// NewNodes list. If unspecified, default is set to
@@ -105,40 +78,6 @@
 	// absent) when doing a resharing to avoid a downgrade attack, where a resharing
 	// the number of deals required is less than what it is supposed to be.
 	OldThreshold int
-=======
-	// New threshold to use if set. Default will be returned by `vss.MinimumT()`
-	Threshold int
-}
-
-// NewDKGConfig returns a Config that is made for a fresh new DKG run.
-func NewDKGConfig(suite Suite, longterm kyber.Scalar, participants []kyber.Point) *Config {
-	return &Config{
-		Suite:     suite,
-		Longterm:  longterm,
-		NewNodes:  participants,
-		OldNodes:  participants,
-		Threshold: vss.MinimumT(len(participants)),
-	}
-}
-
-// NewReshareConfig returns a new config to use with DistKeyGenerator to run the
-// re-sharing protocols between the old nodes and the new nodes, i.e. the future
-// share holders. Share must be non-nil for previously enrolled nodes to
-// actively issue new shares. The public coefficients, pcoeffs, are needed in
-// order for participants in newNodes to be able to verify the validity of newly
-// received shares.
-func NewReshareConfig(suite Suite, longterm kyber.Scalar, oldNodes, newNodes []kyber.Point,
-	share *DistKeyShare, pcoeffs []kyber.Point) *Config {
-	return &Config{
-		Suite:        suite,
-		Longterm:     longterm,
-		OldNodes:     oldNodes,
-		NewNodes:     newNodes,
-		Share:        share,
-		PublicCoeffs: pcoeffs,
-		Threshold:    vss.MinimumT(len(newNodes)),
-	}
->>>>>>> f5ea196b
 }
 
 // DistKeyGenerator is the struct that runs the DKG protocol.
@@ -155,10 +94,6 @@
 	verifiers map[uint32]*vss.Verifier
 	// performs the part of the response verification for old nodes
 	oldAggregators map[uint32]*vss.Aggregator
-<<<<<<< HEAD
-=======
-
->>>>>>> f5ea196b
 	// index in the old list of nodes
 	oidx int
 	// index in the new list of nodes
@@ -177,13 +112,10 @@
 	newPresent bool
 	// indicates whether the node is present in the old list
 	oldPresent bool
-<<<<<<< HEAD
 	// already processed our own deal
 	processed bool
 	// did the timeout / period / already occured or not
 	timeout bool
-=======
->>>>>>> f5ea196b
 }
 
 // NewDistKeyHandler takes a Config and returns a DistKeyGenerator that is able
@@ -197,7 +129,6 @@
 	if c.Share != nil || c.PublicCoeffs != nil {
 		isResharing = true
 	}
-<<<<<<< HEAD
 	if isResharing {
 		if c.OldNodes == nil {
 			return nil, errors.New("dkg: resharing config needs old nodes list")
@@ -223,25 +154,6 @@
 		newThreshold = vss.MinimumT(len(c.NewNodes))
 	}
 
-=======
-	// canReceive is true by default since in the default DKG mode everyone
-	// participates
-	var canReceive = true
-	pub := c.Suite.Point().Mul(c.Longterm, nil)
-	oidx, oldPresent := findPub(c.OldNodes, pub)
-	nidx, newPresent := findPub(c.NewNodes, pub)
-	if !oldPresent && !newPresent {
-		return nil, errors.New("dkg: public key not found in old list or new list")
-	}
-
-	var newThreshold int
-	if c.Threshold != 0 {
-		newThreshold = c.Threshold
-	} else {
-		newThreshold = vss.MinimumT(len(c.NewNodes))
-	}
-
->>>>>>> f5ea196b
 	var dealer *vss.Dealer
 	var err error
 	var canIssue bool
@@ -255,15 +167,10 @@
 		secretCoeff := c.Suite.Scalar().Pick(c.Suite.RandomStream())
 		dealer, err = vss.NewDealer(c.Suite, c.Longterm, secretCoeff, c.NewNodes, newThreshold)
 		canIssue = true
-<<<<<<< HEAD
-		// so the logic stays the same for the rest of the dkg code
-=======
->>>>>>> f5ea196b
 		c.OldNodes = c.NewNodes
 		oidx, oldPresent = findPub(c.OldNodes, pub)
 	}
 
-<<<<<<< HEAD
 	if err != nil {
 		return nil, err
 	}
@@ -291,33 +198,6 @@
 	}
 	dkg := &DistKeyGenerator{
 		dealer:         dealer,
-=======
-	var dpub *share.PubPoly
-	var oldThreshold int
-	if !newPresent {
-		// if we are not in the new list of nodes, then we definitely can't
-		// receive anything
-		canReceive = false
-	} else if isResharing && newPresent {
-		if c.PublicCoeffs == nil && c.Share == nil {
-			return nil, errors.New("dkg: can't receive new shares without the public polynomial")
-		} else if c.PublicCoeffs != nil {
-			dpub = share.NewPubPoly(c.Suite, c.Suite.Point().Base(), c.PublicCoeffs)
-		} else if c.Share != nil {
-			// take the commits of the share, no need to duplicate information
-			c.PublicCoeffs = c.Share.Commits
-			dpub = share.NewPubPoly(c.Suite, c.Suite.Point().Base(), c.PublicCoeffs)
-		}
-		// oldThreshold is only useful in the context of a new share holder, to
-		// make sure there are enough correct deals from the old nodes.
-		canReceive = true
-		oldThreshold = len(c.PublicCoeffs)
-	}
-
-	return &DistKeyGenerator{
-		dealer:         dealer,
-		verifiers:      make(map[uint32]*vss.Verifier),
->>>>>>> f5ea196b
 		oldAggregators: make(map[uint32]*vss.Aggregator),
 		suite:          c.Suite,
 		long:           c.Longterm,
@@ -333,32 +213,21 @@
 		newT:           newThreshold,
 		newPresent:     newPresent,
 		oldPresent:     oldPresent,
-<<<<<<< HEAD
 	}
 	if newPresent {
 		err = dkg.initVerifiers(c)
 	}
 	return dkg, err
-=======
-	}, err
->>>>>>> f5ea196b
 }
 
 // NewDistKeyGenerator returns a dist key generator ready to create a fresh
 // distributed key with the regular DKG protocol.
 func NewDistKeyGenerator(suite Suite, longterm kyber.Scalar, participants []kyber.Point, t int) (*DistKeyGenerator, error) {
 	c := &Config{
-<<<<<<< HEAD
 		Suite:        suite,
 		Longterm:     longterm,
 		NewNodes:     participants,
 		NewThreshold: t,
-=======
-		Suite:     suite,
-		Longterm:  longterm,
-		NewNodes:  participants,
-		Threshold: t,
->>>>>>> f5ea196b
 	}
 	return NewDistKeyHandler(c)
 }
@@ -377,7 +246,7 @@
 // results in a panic.
 func (d *DistKeyGenerator) Deals() (map[int]*Deal, error) {
 	if !d.canIssue {
-		return nil, nil
+		return nil, errors.New("dkg: new participant can't issue a deal")
 	}
 	deals, err := d.dealer.EncryptedDeals()
 	if err != nil {
@@ -395,22 +264,13 @@
 			return nil, err
 		}
 		distd.Signature, err = schnorr.Sign(d.suite, d.long, buff)
-<<<<<<< HEAD
 		//fmt.Println("dkg", d.oidx, d.nidx, " msg = ", hex.EncodeToString(buff)[0:16], "signature = ", hex.EncodeToString(distd.Signature)[0:16], err)
-=======
->>>>>>> f5ea196b
 		if err != nil {
 			return nil, err
 		}
 
-<<<<<<< HEAD
 		if i == int(d.nidx) && d.newPresent {
 			if d.processed {
-=======
-		if i == int(d.nidx) && d.canReceive {
-			if _, ok := d.verifiers[uint32(d.nidx)]; ok {
-				// already processed our own deal
->>>>>>> f5ea196b
 				continue
 			}
 			d.processed = true
@@ -431,12 +291,9 @@
 // participants. It returns an error in case the deal has already been stored,
 // or if the deal is incorrect (see vss.Verifier.ProcessEncryptedDeal).
 func (d *DistKeyGenerator) ProcessDeal(dd *Deal) (*Response, error) {
-<<<<<<< HEAD
 	if !d.newPresent {
 		return nil, errors.New("dkg: unexpected deal for unlisted dealer in new list")
 	}
-=======
->>>>>>> f5ea196b
 	var pub kyber.Point
 	var ok bool
 	if d.isResharing {
@@ -451,22 +308,6 @@
 
 	// verify signature
 	buff, err := dd.MarshalBinary()
-<<<<<<< HEAD
-=======
-	if err != nil {
-		return nil, err
-	}
-	if err := schnorr.Verify(d.suite, pub, buff, dd.Signature); err != nil {
-		return nil, err
-	}
-
-	if _, ok := d.verifiers[dd.Index]; ok {
-		return nil, errors.New("dkg: already received dist deal from same index")
-	}
-
-	// verifier receiving the dealer's deal
-	ver, err := vss.NewVerifier(d.suite, d.long, pub, d.c.NewNodes)
->>>>>>> f5ea196b
 	if err != nil {
 		return nil, err
 	}
@@ -488,7 +329,6 @@
 	reject := func() (*Response, error) {
 		idx, present := findPub(d.c.NewNodes, pub)
 		if present {
-<<<<<<< HEAD
 			// the dealer is present in both list, so we set its own response
 			// (as a verifier) to a complaint since he won't do it himself
 			// XXX Nope we should only keep verifiers
@@ -497,13 +337,6 @@
 		// indicate to VSS that this dkg's new status is complaint for this
 		// deal
 		d.verifiers[uint32(dd.Index)].UnsafeSetResponseDKG(uint32(d.nidx), vss.StatusComplaint)
-=======
-			d.verifiers[uint32(idx)].UnsafeSetResponseDKG(uint32(idx), vss.StatusComplaint)
-		}
-		// indicate to VSS that the new status is complaint, since the check is
-		// done outside of  VSS package control.
-		d.verifiers[uint32(d.nidx)].UnsafeSetResponseDKG(uint32(d.nidx), vss.StatusComplaint)
->>>>>>> f5ea196b
 		resp.Status = vss.StatusComplaint
 		s, err := schnorr.Sign(d.suite, d.long, resp.Hash(d.suite))
 		if err != nil {
@@ -550,16 +383,9 @@
 	if d.isResharing && d.canIssue && !d.newPresent {
 		return d.processResharingResponse(resp)
 	}
-<<<<<<< HEAD
 	v, ok := d.verifiers[resp.Index]
 	if !ok {
 		return nil, fmt.Errorf("dkg: responses received for unknown dealer %d", resp.Index)
-=======
-
-	v, ok := d.verifiers[resp.Index]
-	if !ok {
-		return nil, errors.New("dkg: response received but no deal for it")
->>>>>>> f5ea196b
 	}
 
 	if err := v.ProcessResponse(resp.Response); err != nil {
@@ -590,15 +416,9 @@
 }
 
 // special case when an node that is present in the old list but not in the
-<<<<<<< HEAD
 // new,i.e. leaving the group. This node does not have any verifiers since it
 // can't receive shares. This function makes some check on the response and
 // returns a justification if the response is invalid.
-=======
-// new,i.e. leaving the group, does not have any verifiers since it can't
-// receive shares. This function makes some check on the response and returns a
-// justification if the response is invalid.
->>>>>>> f5ea196b
 func (d *DistKeyGenerator) processResharingResponse(resp *Response) (*Justification, error) {
 	agg, present := d.oldAggregators[resp.Index]
 	if !present {
@@ -650,7 +470,6 @@
 	}
 }
 
-<<<<<<< HEAD
 // Certified returns true if a THRESHOLD of deals are certified. To know the
 // list of correct receiver, one can call d.QUAL()
 // NOTE:
@@ -696,13 +515,12 @@
 		})
 	}
 	return len(good) >= len(d.c.OldNodes)
-	//return len(d.QUAL()) >= len(d.c.OldNodes)
 }
 
 // QualifiedShares returns the set of shares holder index that are considered
 // valid. In particular, it computes the list of common share holders that
 // replied with an approval (or with a complaint later on justified) for each
-// deal received.  These node indexes are the new share holders with valid (or
+// deal received. These indexes represent the new share holders with valid (or
 // justified) shares from certified deals.  Detailled explanation:
 // To compute this list, we consider the scenario where a share holder replied
 // to one share but not the other, as invalid, as the library is not currently
@@ -712,14 +530,16 @@
 // 2. if there are no response from a share holder, the share holder is
 // removed from the list.
 func (d *DistKeyGenerator) QualifiedShares() []int {
-	// list of invalid share holders
 	var invalidSh = make(map[int]bool)
-	// list of invalid deals
 	var invalidDeals = make(map[int]bool)
-	// compute list of invalid deals
+	// compute list of invalid deals according to 1.
 	for dealerIndex, verifier := range d.verifiers {
 		responses := verifier.Responses()
-		// iterate over all holder's indexes to detect 2 rules
+		if len(responses) == 0 {
+			// don't analyzes "empty" deals - i.e. dealers that never sent
+			// their deal in the first place.
+			invalidDeals[int(dealerIndex)] = true
+		}
 		for holderIndex := range d.c.NewNodes {
 			resp, ok := responses[uint32(holderIndex)]
 			if ok && resp.Status == vss.StatusComplaint {
@@ -732,6 +552,7 @@
 
 	// compute list of invalid share holders for valid deals
 	for dealerIndex, verifier := range d.verifiers {
+		// skip analyze of invalid deals
 		if _, present := invalidDeals[int(dealerIndex)]; present {
 			continue
 		}
@@ -753,21 +574,6 @@
 		validHolders = append(validHolders, i)
 	}
 	return validHolders
-}
-
-// QUAL returns the index in the list of participants that forms the QUALIFIED
-// set, i.e. the list of Certified deals.
-// It does NOT take into account any malicious share holder which share may have
-// been revealed, due to invalid complaint.
-=======
-// Certified returns true if all deals are certified. Normally, it *should* be
-// only a threshold of deals but due to network synchronicity assumption, this
-// is much easier.
-func (d *DistKeyGenerator) Certified() bool {
-	if d.isResharing {
-		return len(d.QUAL()) >= len(d.c.OldNodes)
-	}
-	return len(d.QUAL()) >= len(d.c.NewNodes)
 }
 
 // ExpectedDeals returns the number of deals that this node will
@@ -784,12 +590,9 @@
 }
 
 // QUAL returns the index in the list of participants that forms the QUALIFIED
-// set as described in the "New-DKG" protocol by Rabin. Basically, it consists
-// of all valid deals at the end of the protocols. It does NOT take into account
-// any malicious share holder which share may have been revealed, due to invalid
-// complaint.
-// XXX Have a method of retrieving invalid shares ?
->>>>>>> f5ea196b
+// set, i.e. the list of Certified deals.
+// It does NOT take into account any malicious share holder which share may have
+// been revealed, due to invalid complaint.
 func (d *DistKeyGenerator) QUAL() []int {
 	var good []int
 	if d.isResharing && d.canIssue && !d.newPresent {
@@ -799,10 +602,6 @@
 		})
 		return good
 	}
-<<<<<<< HEAD
-
-=======
->>>>>>> f5ea196b
 	d.qualIter(func(i uint32, v *vss.Verifier) bool {
 		good = append(good, int(i))
 		return true
@@ -856,19 +655,11 @@
 	if !d.canReceive {
 		return nil, errors.New("dkg: should not expect to compute any dist. share")
 	}
-<<<<<<< HEAD
 
 	if d.isResharing {
 		return d.resharingKey()
 	}
 
-=======
-
-	if d.isResharing {
-		return d.resharingKey()
-	}
-
->>>>>>> f5ea196b
 	return d.dkgKey()
 }
 
@@ -923,11 +714,7 @@
 
 	// the private polynomial is generated from the old nodes, thus inheriting
 	// the old threshold condition
-<<<<<<< HEAD
 	priPoly, err := share.RecoverPriPoly(d.suite, shares, d.oldT, len(d.c.OldNodes))
-=======
-	priPoly, err := share.RecoverPriPoly(d.suite, shares, d.oldT, len(d.c.NewNodes))
->>>>>>> f5ea196b
 	if err != nil {
 		return nil, err
 	}
@@ -974,7 +761,6 @@
 	}, nil
 }
 
-<<<<<<< HEAD
 // Verifiers returns the verifiers keeping state of each deals
 func (d *DistKeyGenerator) Verifiers() map[uint32]*vss.Verifier {
 	return d.verifiers
@@ -1021,11 +807,6 @@
 	/*}*/
 
 	return nil
-=======
-// Verifiers returns the current mapping of indexes to verifiers.
-func (d *DistKeyGenerator) Verifiers() map[uint32]*vss.Verifier {
-	return d.verifiers
->>>>>>> f5ea196b
 }
 
 //Renew adds the new distributed key share g (with secret 0) to the distributed key share d.
